--- conflicted
+++ resolved
@@ -33,11 +33,7 @@
 from scipy.fft import fftn, ifftn
 
 from . import config
-<<<<<<< HEAD
-from .utils import handle_k, handle_spin, handle_torch
-=======
-from .utils import handle_backend, handle_k_gracefully, handle_k_indexable, handle_spin_gracefully
->>>>>>> 3778599f
+from .utils import handle_backend, handle_k, handle_spin
 
 
 # Spin handling is trivial for this operator
@@ -114,15 +110,9 @@
     return out
 
 
-<<<<<<< HEAD
-@handle_torch
+@handle_backend
 @handle_k(mode="index")
 @handle_spin
-=======
-@handle_backend
-@handle_k_indexable
-@handle_spin_gracefully
->>>>>>> 3778599f
 def I(atoms, W, ik=-1):
     """Backward transformation from reciprocal space to real-space.
 
@@ -172,15 +162,9 @@
     return Finv
 
 
-<<<<<<< HEAD
-@handle_torch
+@handle_backend
 @handle_k(mode="index")
 @handle_spin
-=======
-@handle_backend
-@handle_k_indexable
-@handle_spin_gracefully
->>>>>>> 3778599f
 def J(atoms, W, ik=-1, full=True):
     """Forward transformation from real-space to reciprocal space.
 
@@ -223,15 +207,9 @@
     return F
 
 
-<<<<<<< HEAD
-@handle_torch
+@handle_backend
 @handle_k(mode="index")
 @handle_spin
-=======
-@handle_backend
-@handle_k_indexable
-@handle_spin_gracefully
->>>>>>> 3778599f
 def Idag(atoms, W, ik=-1, full=False):
     """Conjugated backward transformation from real-space to reciprocal space.
 
@@ -255,15 +233,9 @@
     return F * n
 
 
-<<<<<<< HEAD
-@handle_torch
+@handle_backend
 @handle_k(mode="index")
 @handle_spin
-=======
-@handle_backend
-@handle_k_indexable
-@handle_spin_gracefully
->>>>>>> 3778599f
 def Jdag(atoms, W, ik=-1):
     """Conjugated forward transformation from reciprocal space to real-space.
 
