# SPDX-FileCopyrightText: 2021 The eminus developers
# SPDX-License-Identifier: Apache-2.0
"""Extra functions that need additional dependencies to work.

To also install all additional dependencies, use::

    pip install eminus[all]

Alternatively, you can only install selected extras using the respective name:

* :mod:`~eminus.extras.dispersion`
* :mod:`~eminus.extras.fods`
<<<<<<< HEAD
* :mod:`~eminus.extras.hdf5`
=======
* :mod:`~eminus.extras.jax`
>>>>>>> 3778599f
* :mod:`~eminus.extras.libxc`
* :mod:`~eminus.extras.symmetry`
* :mod:`~eminus.extras.torch`
* :mod:`~eminus.extras.viewer`

Note that the :mod:`~eminus.extras.libxc` extra will install PySCF by default. pylibxc is also
supported and will be preferred if it is found in the environment. See :mod:`~eminus.extras.libxc`
for more information.

Additionally, :mod:`~eminus.extras.torch` has different installation flavors. See
:mod:`~eminus.extras.torch` for more information.
"""

from . import jax, torch
from .dispersion import get_Edisp
from .fods import get_fods, remove_core_fods, split_fods
from .hdf5 import read_hdf5, write_hdf5
from .libxc import libxc_functional
from .symmetry import symmetrize
from .viewer import (
    executed_in_notebook,
    plot_bandstructure,
    plot_dos,
    view,
    view_atoms,
    view_contour,
    view_file,
    view_kpts,
)

__all__ = [
<<<<<<< HEAD
    "executed_in_notebook",
    "get_Edisp",
    "get_fods",
    "libxc_functional",
    "plot_bandstructure",
    "plot_dos",
    "read_hdf5",
    "remove_core_fods",
    "split_fods",
    "symmetrize",
    "torch",
    "view",
    "view_atoms",
    "view_contour",
    "view_file",
    "view_kpts",
    "write_hdf5",
=======
    'executed_in_notebook',
    'get_Edisp',
    'get_fods',
    'jax',
    'libxc_functional',
    'plot_bandstructure',
    'remove_core_fods',
    'split_fods',
    'symmetrize',
    'torch',
    'view',
    'view_atoms',
    'view_contour',
    'view_file',
    'view_kpts',
>>>>>>> 3778599f
]<|MERGE_RESOLUTION|>--- conflicted
+++ resolved
@@ -10,11 +10,8 @@
 
 * :mod:`~eminus.extras.dispersion`
 * :mod:`~eminus.extras.fods`
-<<<<<<< HEAD
 * :mod:`~eminus.extras.hdf5`
-=======
 * :mod:`~eminus.extras.jax`
->>>>>>> 3778599f
 * :mod:`~eminus.extras.libxc`
 * :mod:`~eminus.extras.symmetry`
 * :mod:`~eminus.extras.torch`
@@ -46,10 +43,10 @@
 )
 
 __all__ = [
-<<<<<<< HEAD
     "executed_in_notebook",
     "get_Edisp",
     "get_fods",
+    "jax",
     "libxc_functional",
     "plot_bandstructure",
     "plot_dos",
@@ -64,21 +61,4 @@
     "view_file",
     "view_kpts",
     "write_hdf5",
-=======
-    'executed_in_notebook',
-    'get_Edisp',
-    'get_fods',
-    'jax',
-    'libxc_functional',
-    'plot_bandstructure',
-    'remove_core_fods',
-    'split_fods',
-    'symmetrize',
-    'torch',
-    'view',
-    'view_atoms',
-    'view_contour',
-    'view_file',
-    'view_kpts',
->>>>>>> 3778599f
 ]