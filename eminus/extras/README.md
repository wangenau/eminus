--- conflicted
+++ resolved
@@ -10,11 +10,8 @@
 | :-----------: | :---------: |
 | dispersion.py | Dispersion correction |
 | fods.py       | FOD generation |
-<<<<<<< HEAD
 | hdf5.py       | HDF5 file handling |
-=======
 | jax.py        | Faster FFT operators using Jax |
->>>>>>> 3778599f
 | libxc.py      | Use Libxc functionals |
 | symmetry.py   | Symmetrize k-points |
 | torch.py      | Faster FFT operators using Torch |
