# SPDX-FileCopyrightText: 2021 The eminus developers
# SPDX-License-Identifier: Apache-2.0
from collections.abc import Callable, Sequence
from typing import Any, Literal, Protocol

from numpy import complexfloating, floating, integer
from numpy.typing import NDArray

type _Int = integer[Any]
type _Float = floating[Any]
type _Complex = complexfloating[Any]
type _ArrayReal = NDArray[_Float]
type _ArrayComplex = NDArray[_Complex]
type _Array2D = Sequence[Sequence[float]] | Sequence[_ArrayReal] | _ArrayReal

# Create a custom Callable type for some decorators
class _HandleType(Protocol):
    def __call__(
        self,
        obj: Any,
        W: Any,
        *args: Any,
        **kwargs: Any,
    ) -> Any: ...

class BaseObject:
    def view(
        self,
        *args: Any,
        **kwargs: Any,
    ) -> Any: ...
    def write(
        self,
        filename: str,
        *args: Any,
        **kwargs: Any,
    ) -> None: ...

def dotprod(
    a: _ArrayComplex,
    b: _ArrayComplex,
) -> float: ...
def Ylm_real(
    l: int,
    m: int,
<<<<<<< HEAD
    G: _ArrayReal,
) -> _ArrayReal: ...
def handle_spin(
    func: _HandleType,
) -> _HandleType: ...
def handle_k(
    func: _HandleType | None = ...,
    *,
    mode: Literal["gracefully", "index", "reduce", "skip"] = ...,
) -> Any: ...
def handle_torch(
=======
    G: NDArray[float64],
) -> NDArray[float64]: ...
def handle_spin_gracefully(
    func: HandleType,
    *args: Any,
    **kwargs: Any,
) -> HandleType: ...
def handle_k_gracefully(
    func: HandleType,
    *args: Any,
    **kwargs: Any,
) -> HandleType: ...
def handle_k_indexable(
    func: HandleType,
    *args: Any,
    **kwargs: Any,
) -> HandleType: ...
def handle_k_reducable(
    func: HandleType,
    *args: Any,
    **kwargs: Any,
) -> HandleType: ...
def skip_k(
    func: HandleType,
    *args: Any,
    **kwargs: Any,
) -> HandleType: ...
def handle_backend(
>>>>>>> 3778599f
    func: Callable[..., Any],
    *args: Any,
    **kwargs: Any,
) -> Callable[..., Any]: ...
def pseudo_uniform(
    size: Sequence[int] | NDArray[_Int],
    seed: int = ...,
) -> _ArrayComplex: ...
def add_maybe_none(
    a: _ArrayComplex | None,
    b: _ArrayComplex | None,
) -> _ArrayComplex: ...
def molecule2list(molecule: str) -> list[str]: ...
def atom2charge(
    atom: Sequence[str],
    path: str | None = ...,
) -> list[int]: ...
def vector_angle(
    a: _ArrayReal,
    b: _ArrayReal,
) -> _ArrayReal: ...
def get_lattice(lattice_vectors: _Array2D) -> list[_ArrayReal]: ...<|MERGE_RESOLUTION|>--- conflicted
+++ resolved
@@ -43,7 +43,6 @@
 def Ylm_real(
     l: int,
     m: int,
-<<<<<<< HEAD
     G: _ArrayReal,
 ) -> _ArrayReal: ...
 def handle_spin(
@@ -54,37 +53,7 @@
     *,
     mode: Literal["gracefully", "index", "reduce", "skip"] = ...,
 ) -> Any: ...
-def handle_torch(
-=======
-    G: NDArray[float64],
-) -> NDArray[float64]: ...
-def handle_spin_gracefully(
-    func: HandleType,
-    *args: Any,
-    **kwargs: Any,
-) -> HandleType: ...
-def handle_k_gracefully(
-    func: HandleType,
-    *args: Any,
-    **kwargs: Any,
-) -> HandleType: ...
-def handle_k_indexable(
-    func: HandleType,
-    *args: Any,
-    **kwargs: Any,
-) -> HandleType: ...
-def handle_k_reducable(
-    func: HandleType,
-    *args: Any,
-    **kwargs: Any,
-) -> HandleType: ...
-def skip_k(
-    func: HandleType,
-    *args: Any,
-    **kwargs: Any,
-) -> HandleType: ...
 def handle_backend(
->>>>>>> 3778599f
     func: Callable[..., Any],
     *args: Any,
     **kwargs: Any,
