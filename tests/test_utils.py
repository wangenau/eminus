# SPDX-FileCopyrightText: 2021 The eminus developers
# SPDX-License-Identifier: Apache-2.0
"""Test utility functions."""

import numpy as np
import pytest
from numpy.random import default_rng
from numpy.testing import assert_allclose, assert_equal
from scipy.linalg import norm

from eminus import Atoms, config
from eminus.utils import (
    add_maybe_none,
    atom2charge,
    get_lattice,
<<<<<<< HEAD
    handle_k,
    handle_spin,
    handle_torch,
=======
    handle_backend,
    handle_k_gracefully,
    handle_k_indexable,
    handle_k_reducable,
    handle_spin_gracefully,
>>>>>>> 3778599f
    molecule2list,
    pseudo_uniform,
    vector_angle,
    Ylm_real,
)


@pytest.mark.parametrize("l", [0, 1, 2, 3])
def test_Ylm(l):
    """Test the spherical harmonics."""
    # Generate random G
    # Somehow I can only get the correct results from scipy when using positive G
    rng = default_rng()
    G = np.abs(rng.random((1000, 3)))

    # Calculate the spherical coordinates theta and phi
    tmp = np.sqrt(G[:, 0] ** 2 + G[:, 1] ** 2) / G[:, 2]
    theta = np.arctan(tmp)
    theta[G[:, 0] < 0] += np.pi
    theta[np.abs(G[:, 0]) == 0] = np.pi / 2

    phi = np.arctan2(G[:, 1], G[:, 0])
    phi_idx = np.abs(G[:, 0]) == 0
    phi[phi_idx] = np.pi / 2 * np.sign(G[phi_idx, 1])

    # Calculate the spherical harmonics
    for m in range(-l, l + 1):
        Y_intern = Ylm_real(l, m, G)
        try:
            from scipy.special import sph_harm_y

            Y_extern = sph_harm_y(l, abs(m), theta, phi)
        except ImportError:
            from scipy.special import sph_harm

            Y_extern = sph_harm(abs(m), l, phi, theta)
        if m < 0:
            Y_extern = np.sqrt(2) * (-1) ** m * Y_extern.imag
        elif m > 0:
            Y_extern = np.sqrt(2) * (-1) ** m * Y_extern.real
        assert_allclose(Y_intern, Y_extern)


@pytest.mark.parametrize(
    ("seed", "ref"),
    [
        (1234, np.array([[[0.93006472, 0.15416989, 0.93472344]]])),
        (42, np.array([[[0.57138534, 0.34186435, 0.13408117]]])),
    ],
)
def test_pseudo_uniform(seed, ref):
    """Test the reproducibility of the pseudo random number generator."""
    out = pseudo_uniform((1, 1, 3), seed=seed)
    assert_allclose(out, ref)


@pytest.mark.parametrize(
    ("a", "b", "ref"), [(1, 2, 3), (1, None, 1), (None, 2, 2), (None, None, None)]
)
def test_add_maybe_none(a, b, ref):
    """Test the function to add two variables that can be None."""
    out = add_maybe_none(a, b)
    assert out == ref


@pytest.mark.parametrize(
    ("molecule", "ref"),
    [
        ("CH4", ["C", "H", "H", "H", "H"]),
        ("HeX", ["He", "X"]),
        ("CH2O2", ["C", "H", "H", "O", "O"]),
    ],
)
def test_molecule2list(molecule, ref):
    """Test the molecule to list expansion."""
    out = molecule2list(molecule)
    assert out == ref


@pytest.mark.parametrize(
    ("atom", "ref"),
    [
        (["H"], [1]),
        (["Li"], [3]),
        (["He", "He"], [2, 2]),
        (["C", "H", "H", "H", "H"], [4, 1, 1, 1, 1]),
    ],
)
def test_atom2charge(atom, ref):
    """Test the molecule to charge expansion."""
    out = atom2charge(atom)
    assert out == ref


@pytest.mark.parametrize(
    ("a", "b", "ref"),
    [
        ([1, 0], [0, 1], 90),
        ([1, 0, 0], [0, 1, 0], 90),
        ([1, 1, 0], [0, 1, 1], 60),
        ([3, -2], [1, 7], 115.559965),
    ],
)
def test_vector_angle(a, b, ref):
    """Test the vector angle calculation."""
    out = vector_angle(a, b)
    assert_allclose(out, ref)


def test_get_lattice():
    """Test the lattice utility function."""
    out = get_lattice(np.eye(3))
    for vert in out:
        assert_equal(norm(vert[0] - vert[1]), 1)
    out = get_lattice(np.ones((3, 3)) - np.eye(3))
    for vert in out:
        assert_equal(norm(vert[0] - vert[1]), np.sqrt(2))


def test_handle_spin():
    """Test the test_handle_spin decorator."""

    @handle_spin
    def mock(obj, W, kwarg=None):  # noqa: ARG001
        assert kwarg is not None
        return W

    W = np.ones((1, 1, 1))
    out = mock(None, W, kwarg="kwarg")
    assert_equal(out, W)
    out = mock(None, W[0], kwarg="kwarg")
    assert_equal(out, W[0])


@pytest.mark.parametrize("mode", ["gracefully", "index", "reduce", "skip"])
def test_handle_k(mode):
    """Test the handle_k decorator."""

    @handle_k(mode=mode)
    def mock(obj, W, ik=0, kwarg=None):  # noqa: ARG001
        if mode == "skip":  # skip should remove the outer list
            assert isinstance(W, np.ndarray)
        assert kwarg is not None
        return W

    atoms = Atoms("He", (0, 0, 0))
    if mode == "skip":
        W = [np.ones((1, 1, 1))]
    else:
        W = [np.ones((1, 1, 1))] * 2

    out = mock(atoms, W, kwarg="kwarg")
    if mode == "reduce":
        assert_equal(out, np.ones((1, 1, 1)) * 2)
    else:
        assert_equal(out, W)

    out = mock(atoms, W[0], kwarg="kwarg")
    assert_equal(out, W[0])
    out = mock(atoms, W[0][0], kwarg="kwarg")
    assert_equal(out, W[0][0])


def test_handle_backend():
    """Test the handle_backend decorator."""

    @handle_backend
    def mock(x):
        return x

    config.backend = 'scipy'
    out = mock(np.pi)
    assert_equal(out, np.pi)
    config.backend = 'torch'
    if config.backend == 'torch':
        with pytest.raises(AttributeError):
            mock(np.pi)


if __name__ == "__main__":
    import inspect
    import pathlib

    file_path = pathlib.Path(inspect.stack()[0][1])
    pytest.main(file_path)<|MERGE_RESOLUTION|>--- conflicted
+++ resolved
@@ -13,17 +13,9 @@
     add_maybe_none,
     atom2charge,
     get_lattice,
-<<<<<<< HEAD
+    handle_backend,
     handle_k,
     handle_spin,
-    handle_torch,
-=======
-    handle_backend,
-    handle_k_gracefully,
-    handle_k_indexable,
-    handle_k_reducable,
-    handle_spin_gracefully,
->>>>>>> 3778599f
     molecule2list,
     pseudo_uniform,
     vector_angle,
@@ -194,11 +186,11 @@
     def mock(x):
         return x
 
-    config.backend = 'scipy'
+    config.backend = "scipy"
     out = mock(np.pi)
     assert_equal(out, np.pi)
-    config.backend = 'torch'
-    if config.backend == 'torch':
+    config.backend = "torch"
+    if config.backend == "torch":
         with pytest.raises(AttributeError):
             mock(np.pi)
 
